--- conflicted
+++ resolved
@@ -83,7 +83,6 @@
   return h[t].back();
 }
 
-<<<<<<< HEAD
 Expression SimpleRNNBuilder::add_auxiliary_input(const Expression &in, const Expression &aux) {
   const unsigned t = h.size();
   h.push_back(vector<Expression>(layers));
@@ -104,7 +103,8 @@
     x = h[t][i] = tanh(y);
   }
   return h[t].back();
-=======
+}
+
 void SimpleRNNBuilder::copy(const RNNBuilder & rnn) {
   const SimpleRNNBuilder & rnn_simple = (const SimpleRNNBuilder&)rnn;
   assert(params.size() == rnn_simple.params.size());
@@ -113,7 +113,6 @@
       params[i][1]->copy(*rnn_simple.params[i][1]);
       params[i][2]->copy(*rnn_simple.params[i][2]);
   }
->>>>>>> b862dec0
 }
 
 } // namespace cnn