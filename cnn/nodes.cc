--- conflicted
+++ resolved
@@ -597,14 +597,13 @@
   *dEdxi += (*dEdf).cwiseQuotient(x);
 }
 
-<<<<<<< HEAD
-void Erf::forward(const vector<const Tensor*>& xs, Tensor& fx) const {
+void Erf::forward_impl(const vector<const Tensor*>& xs, Tensor& fx) const {
   auto x = **xs[0];
   // FIXME: there is surely a CUDA version
   (*fx).array() = x.array().unaryExpr([](float z) { return std::erf(z); });
 }
 
-void Erf::backward(const vector<const Tensor*>& xs,
+void Erf::backward_impl(const vector<const Tensor*>& xs,
                      const Tensor& fx,
                      const Tensor& dEdf,
                      unsigned i,
@@ -616,10 +615,7 @@
 }
 
 
-void Concatenate::forward(const vector<const Tensor*>& xs, Tensor& fx) const {
-=======
 void Concatenate::forward_impl(const vector<const Tensor*>& xs, Tensor& fx) const {
->>>>>>> 71373afc
   unsigned rows = 0;
   for (auto x : xs) rows += x->d.rows();
   // the following should use auxiliary memory
