--- conflicted
+++ resolved
@@ -41,7 +41,6 @@
 }
 #endif
 
-<<<<<<< HEAD
 #if defined(__GNU_LIBRARY__) && (__GLIBC__ == 2) && (__GLIBC_MINOR__ < 14)
 #define USE_FASTEXP
 #else
@@ -52,12 +51,6 @@
 #define CNN_EXPF fastexp
 #else
 #define CNN_EXPF expf
-=======
-#if HAVE_CUDA
-#  define CNN_EXPF exp
-#else
-#  define CNN_EXPF fastexp
->>>>>>> 3a615556
 #endif
 
 namespace cnn {
